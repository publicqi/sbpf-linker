use sbpf_assembler::ast::AST;
use sbpf_assembler::astnode::{ASTNode, ROData};
use sbpf_assembler::instruction::Instruction;
use sbpf_assembler::lexer::{ImmediateValue, Token};
use sbpf_assembler::parser::ParseResult;
use sbpf_common::opcode::Opcode;

use object::RelocationTarget::Symbol;
use object::{File, Object as _, ObjectSection as _, ObjectSymbol as _};

use std::collections::HashMap;

use crate::SbpfLinkerError;

pub fn parse_bytecode(bytes: &[u8]) -> Result<ParseResult, SbpfLinkerError> {
    let mut ast = AST::new();

    let obj = File::parse(bytes)?;
    let mut rodata_table = HashMap::new();
    if let Some(ro_section) = obj.section_by_name(".rodata") {
        // only handle symbols in the .rodata section for now
        let mut rodata_offset = 0;
        for symbol in obj.symbols() {
            if symbol.section_index() == Some(ro_section.index())
                && symbol.size() > 0
            {
                let mut bytes = Vec::new();
                for i in 0..symbol.size() {
                    bytes.push(ImmediateValue::Int(i64::from(
                        ro_section.data().unwrap()
                            [(symbol.address() + i) as usize],
                    )));
                }
                ast.rodata_nodes.push(ASTNode::ROData {
                    rodata: ROData {
                        name: symbol.name().unwrap().to_owned(),
                        args: vec![
                            Token::Directive(String::from("byte"), 0..1), //
                            Token::VectorLiteral(bytes.clone(), 0..1),
                        ],
                        span: 0..1,
                    },
                    offset: rodata_offset,
                });
                rodata_table.insert(
                    symbol.address(),
                    symbol.name().unwrap().to_owned(),
                );
                rodata_offset += symbol.size();
            }
        }
        ast.set_rodata_size(rodata_offset);
    }

    for section in obj.sections() {
        if section.name() == Ok(".text") {
            // parse text section and build instruction nodes
            // lddw takes 16 bytes, other instructions take 8 bytes
            let mut offset = 0;
            while offset < section.data().unwrap().len() {
                let node_len =
                    match Opcode::from_u8(section.data().unwrap()[offset]) {
                        Some(Opcode::Lddw) => 16,
                        _ => 8,
                    };
                let node = &section.data().unwrap()[offset..offset + node_len];
                let instruction = Instruction::from_bytes(node);
                if let Err(error) = instruction {
                    return Err(error.to_string());
                } else {
                    ast.nodes.push(ASTNode::Instruction {
                        instruction: instruction.unwrap(),
                        offset: offset as u64,
                    });
                }
                offset += node_len;
            }

            if let Some(ro_section) = obj.section_by_name(".rodata") {
                // handle relocations
                for rel in section.relocations() {
                    // only handle relocations for symbols in the .rodata section for now
                    let symbol = match rel.1.target() {
                        Symbol(sym) => Some(obj.symbol_by_index(sym).unwrap()),
                        _ => None,
                    };
<<<<<<< HEAD
                
                    if symbol.unwrap().section_index() == Some(ro_section.index()) {
=======

                    if symbol.unwrap().section_index()
                        == Some(ro_section.index())
                    {
>>>>>>> 5bb538cc
                        // addend is not explicit in the relocation entry, but implicitly encoded
                        // as the immediate value of the instruction
                        let addend = match ast
                            .get_instruction_at_offset(rel.0)
                            .unwrap()
                            .operands
                            .last()
                            .unwrap()
                            .clone()
                        {
                            Token::ImmediateValue(
                                ImmediateValue::Int(val),
                                _,
                            ) => val,
                            _ => 0,
                        };

                        // Replace the immediate value with the rodata label
                        let ro_label = &rodata_table[&(addend as u64)];
                        let ro_label_name = ro_label.clone();
                        let node: &mut Instruction =
                            ast.get_instruction_at_offset(rel.0).unwrap();
                        let last_idx = node.operands.len() - 1;
                        node.operands[last_idx] =
                            Token::Identifier(ro_label_name, 0..1);
                    }
                }
            }
            ast.set_text_size(section.size());
        }
    }

    ast.build_program()
        .map_err(|errors| SbpfLinkerError::BuildProgramError { errors })
}<|MERGE_RESOLUTION|>--- conflicted
+++ resolved
@@ -84,15 +84,8 @@
                         Symbol(sym) => Some(obj.symbol_by_index(sym).unwrap()),
                         _ => None,
                     };
-<<<<<<< HEAD
                 
                     if symbol.unwrap().section_index() == Some(ro_section.index()) {
-=======
-
-                    if symbol.unwrap().section_index()
-                        == Some(ro_section.index())
-                    {
->>>>>>> 5bb538cc
                         // addend is not explicit in the relocation entry, but implicitly encoded
                         // as the immediate value of the instruction
                         let addend = match ast
